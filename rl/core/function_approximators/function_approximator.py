# Copyright (c) 2019 Georgia Tech Robot Learning Lab
# Copyright (c) Microsoft Corporation. All rights reserved.
# Licensed under the MIT License.

from abc import abstractmethod
from functools import wraps
import os, pickle, copy
from collections import Iterable
from rl.core.oracles.oracle import Oracle

import numpy as np

def online_compatible(f):
    def to_batch(x):  # add an extra dimension
        return  [xx[None,:] for xx in x] if isinstance(x, list) or isinstance(x, tuple)\
                else x[None,:]
    @wraps(f)
    def decorated_f(self, x, *args, **kwargs):
        single = getattr(x,'shape', None)==self.x_shape
        if single:  # single instance
            x = to_batch(x)
            args =[to_batch(a) for a in args]
            y = f(self, x, *args, **kwargs)
            y = [yy[0] for yy in y] if isinstance(y, list) or isinstance(y, tuple)\
                else y[0]  # remove the extra dimension
        else:
            y = f(self, x, *args, **kwargs)
        return y
    return decorated_f

<<<<<<< HEAD
=======

>>>>>>> f87df884
def pad_zeros(xs, desired_n):
    if len(xs)<desired_n:
        n_zeros = desired_n-len(xs)
        zeros = np.zeros((n_zeros,)+xs.shape[1:])
        xs = np.concatenate([xs, zeros])
    return xs

def minibatch(batchsize=1024, n_args=1, use_padding=False):
    def inner_decorator(f):
        @wraps(f)
        def decorated_f(self, *args, **kwargs):
            xs = args[:n_args]
            args = args[n_args:]
            n = len(xs[0])  # number of data points
            ind = np.arange(0, n, batchsize)
            ind = np.append(ind, n)
            ys = []
            for i in np.arange(len(ind)-1):  # loop over the batches
                xs_i = tuple((x[ind[i]:ind[i+1]] for x in xs))
                need_padding = use_padding and len(xs_i[0])<batchsize
                if need_padding:
<<<<<<< HEAD
                    xs_i = tuple((pad_zeros(x, batchsize) for x in xs))
=======
                    xs_i = tuple((pad_zeros(x, batchsize) for x in xs_i))
>>>>>>> f87df884
                y_i = f(self, *xs_i, *args, **kwargs)
                if need_padding:
                    y_i = y_i[:ind[i+1]-ind[i]]
                ys.append(y_i)

            return np.concatenate(ys)
        return decorated_f
    return inner_decorator

class FunctionApproximator(Oracle):
    """ An abstract interface of function approximators.

        Generally a function approximator has
            1) "variables" that are amenable to gradient-based updates,
            2) "parameters" that works as the hyper-parameters.

        This is realized by adding `variables` property to `Oracle`. In
        addition, here we require function calls to be compatible with both
        single-instance and batch queries.

        We also provide basic `assign`, `save`, `restore` functions, based on
        deepcopy and pickle, which should work for nominal python objects. But
        they might need be overloaded when more complex objects are used (e.g.,
        tf.keras.Model) as attributes.

        The user needs to implement the following
            `predict`, `variables` (getter and setter), and `update` (optional)

        In addition, the class should be copy.deepcopy compatible.
    """
    def __init__(self, x_shape, y_shape, name='func_app', **kwargs):
        self.name = name
        self.x_shape = x_shape  # a nd.array or a list of nd.arrays
        self.y_shape = y_shape  # a nd.array or a list of nd.arrays

    def fun(self, x, **kwargs):  # alias
        return self(x, **kwargs)

    # Users can choose to implement `grad`.

    def update(self, *args, **kwargs):
        """ Perform update the parameters.

            This can include updating internal normalizers, etc.
            Return a report, if any.
        """
        # callable, but does nothing by default

    # New methods of FunctionApproximator
    @abstractmethod
    def predict(self, xs, **kwargs):
        """ Predict the values on batches of xs. """

    @online_compatible
    def __call__(self, xs, **kwargs):
        return self.predict(xs, **kwargs)

    @property
    @abstractmethod
    def variable(self):
        """ Return the variable as a np.ndarray. """

    @variable.setter
    @abstractmethod
    def variable(self, val):
        """ Set the variable as val, which is a np.ndarray in the same format as self.variable. """

    # utilities
    def save(self, path, name=None):
        """ Save the instance in path. """
        if not os.path.exists(path):
            os.makedirs(path)
        name = name or self.name
        path = os.path.join(path, name)
        with open(path, 'wb') as pickle_file:
            pickle.dump(self, pickle_file)

    def restore(self, path, name=None):
        """ restore the saved instance in path. """
        name = name or self.name
        path = os.path.join(path, name)
        with open(path, 'rb') as pickle_file:
            saved = pickle.load(pickle_file)
        self.__dict__.update(saved.__dict__)<|MERGE_RESOLUTION|>--- conflicted
+++ resolved
@@ -28,10 +28,6 @@
         return y
     return decorated_f
 
-<<<<<<< HEAD
-=======
-
->>>>>>> f87df884
 def pad_zeros(xs, desired_n):
     if len(xs)<desired_n:
         n_zeros = desired_n-len(xs)
@@ -53,11 +49,7 @@
                 xs_i = tuple((x[ind[i]:ind[i+1]] for x in xs))
                 need_padding = use_padding and len(xs_i[0])<batchsize
                 if need_padding:
-<<<<<<< HEAD
-                    xs_i = tuple((pad_zeros(x, batchsize) for x in xs))
-=======
                     xs_i = tuple((pad_zeros(x, batchsize) for x in xs_i))
->>>>>>> f87df884
                 y_i = f(self, *xs_i, *args, **kwargs)
                 if need_padding:
                     y_i = y_i[:ind[i+1]-ind[i]]
